--- conflicted
+++ resolved
@@ -91,12 +91,9 @@
 LRS2=
 SUNDA=downloads
 CMU_INDIC=downloads
-<<<<<<< HEAD
 JKAC=
-=======
 MUCS_SUBTASK1=downloads
 MUCS_SUBTASK2=downloads
->>>>>>> 3bbc844f
 
 # For only JHU environment
 if [[ "$(hostname -d)" == clsp.jhu.edu ]]; then
@@ -184,11 +181,7 @@
     SIWIS=downloads
     SUNDA=
     CMU_INDIC=
-<<<<<<< HEAD
     JKAC=
-
-=======
     MUCS_SUBTASK1=downloads
     MUCS_SUBTASK2=downloads
->>>>>>> 3bbc844f
 fi