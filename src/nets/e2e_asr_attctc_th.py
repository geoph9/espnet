#!/usr/bin/env python

# Copyright 2017 Johns Hopkins University (Shinji Watanabe)
#  Apache 2.0  (http://www.apache.org/licenses/LICENSE-2.0)


from __future__ import division
import logging
import math
import sys

import six

import numpy as np

import chainer
from chainer import reporter

import torch
from torch.autograd import Variable
from torch.nn import functional
from torch.nn.utils.rnn import pack_padded_sequence
from torch.nn.utils.rnn import pad_packed_sequence
from warpctc_pytorch import _CTC


CTC_LOSS_THRESHOLD = 10000
MAX_DECODER_OUTPUT = 5


def to_cuda(m, x):
    assert isinstance(m, torch.nn.Module)
    device_id = torch.cuda.device_of(next(m.parameters()).data).idx
    if device_id == -1:
        return x
    return x.cuda(device_id)


def _ilens_to_index(ilens):
    x = np.zeros(len(ilens), dtype=np.int32)
    for i in range(1, len(ilens)):
        x[i] = x[i - 1] + ilens[i - 1]
    return x[1:]


def lecun_normal_init_parameters(module):
    for p in module.parameters():
        data = p.data
        if data.dim() == 1:
            # bias
            data.zero_()
        elif data.dim() == 2:
            # linear weight
            n = data.size(1)
            stdv = 1. / math.sqrt(n)
            data.normal_(0, stdv)
        elif data.dim() == 4:
            # conv weight
            n = data.size(1)
            for k in data.size()[2:]:
                n *= k
            stdv = 1. / math.sqrt(n)
            data.normal_(0, stdv)
        else:
            raise NotImplementedError


# get output dim for latter BLSTM
def _get_vgg2l_odim(idim, in_channel=3, out_channel=128):
    idim = idim / in_channel
    idim = np.ceil(np.array(idim, dtype=np.float32) / 2)  # 1st max pooling
    idim = np.ceil(np.array(idim, dtype=np.float32) / 2)  # 2nd max pooling
    return int(idim) * out_channel  # numer of channels


# get output dim for latter BLSTM
def _get_max_pooled_size(idim, out_channel=128, n_layers=2, ksize=2, stride=2):
    for _ in range(n_layers):
        idim = math.floor((idim - (ksize - 1) - 1) / stride)
    return idim  # numer of channels


def linear_tensor(linear, x):
    '''Apply linear matrix operation only for the last dimension of a tensor

    :param Link linear: Linear link (M x N matrix)
    :param Variable x: Tensor (D_1 x D_2 x ... x M matrix)
    :return:
    :param Variable x: Tensor (D_1 x D_2 x ... x N matrix)
    '''
    dim = 1
    shapes = list(x.shape[:-1])
    for d in shapes:
        dim = dim * d
    y = linear(x.contiguous().view(dim, x.shape[-1]))
    shapes.append(y.shape[-1])
    return y.view(shapes)


class Reporter(chainer.Chain):
    def report(self, loss_ctc, loss_att, acc, mtl_loss):
        reporter.report({'loss_ctc': loss_ctc}, self)
        reporter.report({'loss_att': loss_att}, self)
        reporter.report({'acc': acc}, self)
        logging.info('mtl loss:' + str(mtl_loss))
        reporter.report({'loss': mtl_loss}, self)


# TODO(watanabe) merge Loss and E2E: there is no need to make these separately
class Loss(torch.nn.Module):
    def __init__(self, predictor, mtlalpha):
        super(Loss, self).__init__()
        self.mtlalpha = mtlalpha
        self.loss = None
        self.accuracy = None
        self.predictor = predictor
        self.reporter = Reporter()

    def forward(self, x):
        '''Loss forward

        :param x:
        :return:
        '''
        self.loss = None
        loss_ctc, loss_att, acc = self.predictor(x)
        alpha = self.mtlalpha
        self.loss = alpha * loss_ctc + (1 - alpha) * loss_att

        if self.loss.data[0] < CTC_LOSS_THRESHOLD and not math.isnan(self.loss.data[0]):
            self.reporter.report(
                loss_ctc.data[0], loss_att.data[0], acc, self.loss.data[0])
        else:
            logging.warning('loss (=%f) is not correct', self.loss.data)

        return self.loss


def pad_list(xs, pad_value=float("nan")):
    assert isinstance(xs[0], Variable)
    n_batch = len(xs)
    max_len = max(x.size(0) for x in xs)
    pad = Variable(xs[0].data.new(n_batch, max_len, *
                                  xs[0].size()[1:]).zero_() + pad_value)
    for i in range(n_batch):
        pad[i, :xs[i].size(0)] = xs[i]
    return pad


def set_forget_bias_to_one(bias):
    n = bias.size(0)
    start, end = n // 4, n // 2
    bias.data[start:end].fill_(1.)


class E2E(torch.nn.Module):
    def __init__(self, idim, odim, args):
        super(E2E, self).__init__()
        self.etype = args.etype
        self.verbose = args.verbose
        self.char_list = args.char_list
        self.outdir = args.outdir

        # below means the last number becomes eos/sos ID
        # note that sos/eos IDs are identical
        self.sos = odim - 1
        self.eos = odim - 1

        # subsample info
        # +1 means input (+1) and layers outputs (args.elayer)
        subsample = np.ones(args.elayers + 1, dtype=np.int)
        if args.etype == 'blstmp':
            ss = args.subsample.split("_")
            for j in range(min(args.elayers + 1, len(ss))):
                subsample[j] = int(ss[j])
        else:
            logging.warning(
                'Subsampling is not performed for vgg*. It is performed in max pooling layers at CNN.')
        logging.info('subsample: ' + ' '.join([str(x) for x in subsample]))
        self.subsample = subsample

        # encoder
        self.enc = Encoder(args.etype, idim, args.elayers, args.eunits, args.eprojs,
                           self.subsample, args.dropout_rate)
        # ctc
        self.ctc = CTC(odim, args.eprojs, args.dropout_rate)
        # attention
        if args.atype == 'dot':
            self.att = AttDot(args.eprojs, args.dunits, args.adim)
        elif args.atype == 'location':
            self.att = AttLoc(args.eprojs, args.dunits,
                              args.adim, args.aconv_chans, args.aconv_filts)
        else:
            logging.error(
                "Error: need to specify an appropriate attention archtecture")
            sys.exit()
        # decoder
        self.dec = Decoder(args.eprojs, odim, args.dlayers, args.dunits,
                           self.sos, self.eos, self.att, self.verbose, self.char_list)

        # weight initialization
        self.init_like_chainer()
        # additional forget-bias init in encoder ?
        # for m in self.modules():
        #     if isinstance(m, torch.nn.LSTM):
        #         for name, p in m.named_parameters():
        #             if "bias_ih" in name:
        #                 set_forget_bias_to_one(p)

    def init_like_chainer(self):
        """Initialize weight like chainer

        chainer basically uses LeCun way: W ~ Normal(0, fan_in ** -0.5), b = 0
        pytorch basically uses W, b ~ Uniform(-fan_in**-0.5, fan_in**-0.5)

        however, there are two exceptions as far as I know.
        - EmbedID.W ~ Normal(0, 1)
        - LSTM.upward.b[forget_gate_range] = 1 (but not used in NStepLSTM)
        """
        lecun_normal_init_parameters(self)

        # exceptions
        # embed weight ~ Normal(0, 1)
        self.dec.embed.weight.data.normal_(0, 1)
        # forget-bias = 1.0
        # https://discuss.pytorch.org/t/set-forget-gate-bias-of-lstm/1745
        set_forget_bias_to_one(self.dec.decoder.bias_ih)

    # x[i]: ('utt_id', {'ilen':'xxx',...}})
    def forward(self, data):
        '''E2E forward

        :param data:
        :return:
        '''
        # utt list of frame x dim
        xs = [d[1]['feat'] for d in data]
        tids = [d[1]['tokenid'].split() for d in data]
        filtered_index = filter(lambda i: len(tids[i]) > 0, range(len(xs)))
        sorted_index = sorted(filtered_index, key=lambda i: -len(xs[i]))
        if len(sorted_index) != len(xs):
            logging.warning('Target sequences include empty tokenid (batch %d -> %d).' % (
                len(xs), len(sorted_index)))
        xs = [xs[i] for i in sorted_index]
        # utt list of olen
        ys = [np.fromiter(map(int, tids[i]), dtype=np.int64)
              for i in sorted_index]
        ys = [to_cuda(self, Variable(torch.from_numpy(y))) for y in ys]

        # subsample frame
        xs = [xx[::self.subsample[0], :] for xx in xs]
        ilens = np.fromiter((xx.shape[0] for xx in xs), dtype=np.int64)
        hs = [to_cuda(self, Variable(torch.from_numpy(xx))) for xx in xs]

        # 1. encoder
        xpad = pad_list(hs)
        hpad, hlens = self.enc(xpad, ilens)

        # # 3. CTC loss
        loss_ctc = self.ctc(hpad, hlens, ys)

        # 4. attention loss
        loss_att, acc, att_w = self.dec(hpad, hlens, ys)

        # # get alignment
        # '''
        # if self.verbose > 0 and self.outdir is not None:
        #     for i in six.moves.range(len(data)):
        #         utt = data[i][0]
        #         align_file = self.outdir + '/' + utt + '.ali'
        #         with open(align_file, "w") as f:
        #             logging.info('writing an alignment file to' + align_file)
        #             pickle.dump((utt, att_w[i]), f)
        # '''

        return loss_ctc, loss_att, acc

    def recognize(self, x, recog_args, char_list):
        '''E2E greedy/beam search

        :param x:
        :param recog_args:
        :param char_list:
        :return:
        '''
        prev = self.training
        self.eval()
        # subsample frame
        x = x[::self.subsample[0], :]
        ilen = [x.shape[0]]
        h = to_cuda(self, Variable(torch.from_numpy(
            np.array(x, dtype=np.float32)), volatile=True))

        # 1. encoder
        # make a utt list (1) to use the same interface for encoder
        h, _ = self.enc(h.unsqueeze(0), ilen)

        # 2. decoder
        # decode the first utterance
        if recog_args.beam_size == 1:
            y = self.dec.recognize(h[0], recog_args)
        else:
            y = self.dec.recognize_beam(h[0], recog_args, char_list)

        if prev:
            self.train()
        return y


# ------------- CTC Network --------------------------------------------------------------------------------------------
class _ChainerLikeCTC(_CTC):
    def forward(self, acts, labels, act_lens, label_lens):
        return super(_ChainerLikeCTC, self).forward(acts, labels, act_lens, label_lens) / acts.size(1)

    def backward(self, grad_output):
        return self.grads / self.grads.size(1), None, None, None


def chainer_like_ctc_loss(acts, labels, act_lens, label_lens):
    """Chainer like CTC Loss

    acts: Tensor of (seqLength x batch x outputDim) containing output from network
    labels: 1 dimensional Tensor containing all the targets of the batch in one sequence
    act_lens: Tensor of size (batch) containing size of each output sequence from the network
    act_lens: Tensor of (batch) containing label length of each example
    """
    assert len(labels.size()) == 1  # labels must be 1 dimensional
    from torch.nn.modules.loss import _assert_no_grad
    _assert_no_grad(labels)
    _assert_no_grad(act_lens)
    _assert_no_grad(label_lens)
    return _ChainerLikeCTC()(acts, labels, act_lens, label_lens)


class CTC(torch.nn.Module):
    def __init__(self, odim, eprojs, dropout_rate):
        super(CTC, self).__init__()
        self.dropout_rate = dropout_rate
        self.loss = None
        self.ctc_lo = torch.nn.Linear(eprojs, odim)
        self.loss_fn = chainer_like_ctc_loss  # CTCLoss()

    def forward(self, hpad, ilens, ys):
        '''CTC forward

        :param hs:
        :param ys:
        :return:
        '''
        self.loss = None
        ilens = Variable(torch.from_numpy(np.fromiter(ilens, dtype=np.int32)))
        olens = Variable(torch.from_numpy(np.fromiter(
            (x.shape[0] for x in ys), dtype=np.int32)))

        # zero padding for hs
        y_hat = linear_tensor(
            self.ctc_lo, functional.dropout(hpad, p=self.dropout_rate))

        # zero padding for ys
        y_true = torch.cat(ys).cpu().int()  # batch x olen

        # get length info
        logging.info(self.__class__.__name__ +
                     ' input lengths:  ' + str(ilens))
        logging.info(self.__class__.__name__ +
                     ' output lengths: ' + str(olens))

        # get ctc loss
        # expected shape of seqLength x batchSize x alphabet_size
        y_hat = y_hat.transpose(0, 1)
        self.loss = to_cuda(self, self.loss_fn(y_hat, y_true, ilens, olens))
        logging.info('ctc loss:' + str(self.loss.data[0]))

        return self.loss


def mask_by_length(xs, length, fill=0):
    assert xs.size(0) == len(length)
    ret = Variable(xs.data.new(*xs.size()).fill_(fill))
    for i, l in enumerate(length):
        ret[i, :l] = xs[i, :l]
    return ret


# ------------- Attention Network --------------------------------------------------------------------------------------
# dot product based attention
class AttDot(torch.nn.Module):
    def __init__(self, eprojs, dunits, att_dim):
        super(AttDot, self).__init__()
        self.mlp_enc = torch.nn.Linear(eprojs, att_dim)
        self.mlp_dec = torch.nn.Linear(dunits, att_dim)

        self.dunits = dunits
        self.eprojs = eprojs
        self.att_dim = att_dim
        self.h_length = None
        self.enc_h = None
        self.pre_compute_enc_h = None

    def reset(self):
        '''reset states

        :return:
        '''
        self.h_length = None
        self.enc_h = None
        self.pre_compute_enc_h = None

    def forward(self, enc_hs_pad, enc_hs_len, dec_z, att_prev, scaling=2.0):
        '''AttDot

        :param enc_hs:
        :param dec_z:
        :param scaling:
        :return:
        '''
        batch = enc_hs_pad.size(0)
        # pre-compute all h outside the decoder loop
        if self.pre_compute_enc_h is None:
            self.enc_h = enc_hs_pad  # utt x frame x hdim
            self.h_length = self.enc_h.shape[1]
            # utt x frame x att_dim
            self.pre_compute_enc_h = torch.tanh(
                linear_tensor(self.mlp_enc, self.enc_h))

        if dec_z is None:
            dec_z = Variable(enc_hs_pad.data.new(batch, self.dunits).zero_())
        else:
            dec_z = dec_z.view(batch, self.dunits)

        e = torch.sum(self.pre_compute_enc_h *
                      torch.tanh(self.mlp_dec(dec_z)).view(
                          batch, 1, self.att_dim),
                      dim=2)  # utt x frame
        w = torch.nn.functional.softmax(scaling * e, dim=1)

        # weighted sum over flames
        # utt x hdim
        # NOTE use bmm instead of sum(*)
        c = torch.sum(self.enc_h * w.view(batch, self.h_length, 1), dim=1)
        return c, w


# location based attention
class AttLoc(torch.nn.Module):
    def __init__(self, eprojs, dunits, att_dim, aconv_chans, aconv_filts):
        super(AttLoc, self).__init__()
        self.mlp_enc = torch.nn.Linear(eprojs, att_dim)
        self.mlp_dec = torch.nn.Linear(dunits, att_dim, bias=False)
        self.mlp_att = torch.nn.Linear(aconv_chans, att_dim, bias=False)
        self.loc_conv = torch.nn.Conv2d(
            1, aconv_chans, (1, 2 * aconv_filts + 1), padding=(0, aconv_filts), bias=False)
        self.gvec = torch.nn.Linear(att_dim, 1)

        self.dunits = dunits
        self.eprojs = eprojs
        self.att_dim = att_dim
        self.h_length = None
        self.enc_h = None
        self.pre_compute_enc_h = None
        self.aconv_chans = aconv_chans

    def reset(self):
        '''reset states

        :return:
        '''
        self.h_length = None
        self.enc_h = None
        self.pre_compute_enc_h = None

    def forward(self, enc_hs_pad, enc_hs_len, dec_z, att_prev, scaling=2.0):
        '''AttLoc forward

        :param enc_hs:
        :param dec_z:
        :param att_prev:
        :param scaling:
        :return:
        '''
        batch = len(enc_hs_pad)
        # pre-compute all h outside the decoder loop
        if self.pre_compute_enc_h is None:
            self.enc_h = enc_hs_pad  # utt x frame x hdim
            self.h_length = self.enc_h.shape[1]
            # utt x frame x att_dim
            self.pre_compute_enc_h = linear_tensor(self.mlp_enc, self.enc_h)

        if dec_z is None:
            dec_z = Variable(enc_hs_pad.data.new(batch, self.dunits).zero_())
        else:
            dec_z = dec_z.view(batch, self.dunits)

        # initialize attention weight with uniform dist.
        if att_prev is None:
            att_prev = [Variable(enc_hs_pad.data.new(
                l).zero_() + (1.0 / l)) for l in enc_hs_len]
            # if no bias, 0 0-pad goes 0
            att_prev = pad_list(att_prev, 0)

        # att_prev: utt x frame -> utt x 1 x 1 x frame -> utt x att_conv_chans x 1 x frame
        att_conv = self.loc_conv(att_prev.view(batch, 1, 1, self.h_length))
        # att_conv: utt x att_conv_chans x 1 x frame -> utt x frame x att_conv_chans
        att_conv = att_conv.squeeze(2).transpose(1, 2)
        # att_conv: utt x frame x att_conv_chans -> utt x frame x att_dim
        att_conv = linear_tensor(self.mlp_att, att_conv)

        # dec_z_tiled: utt x frame x att_dim
        dec_z_tiled = self.mlp_dec(dec_z).view(batch, 1, self.att_dim)

        # dot with gvec
        # utt x frame x att_dim -> utt x frame
        # NOTE consider zero padding when compute w.
        e = linear_tensor(self.gvec, torch.tanh(
            att_conv + self.pre_compute_enc_h + dec_z_tiled)).squeeze(2)
        w = torch.nn.functional.softmax(scaling * e, dim=1)

        # weighted sum over flames
        # utt x hdim
        # NOTE use bmm instead of sum(*)
        c = torch.sum(self.enc_h * w.view(batch, self.h_length, 1), dim=1)

        return c, w


def th_accuracy(y_all, pad_target, ignore_label):
    pad_pred = y_all.data.view(pad_target.size(
        0), pad_target.size(1), y_all.size(1)).max(2)[1]
    mask = pad_target.data != ignore_label
    numerator = torch.sum(pad_pred.masked_select(
        mask) == pad_target.data.masked_select(mask))
    denominator = torch.sum(mask)
    return float(numerator) / float(denominator)


# ------------- Decoder Network ----------------------------------------------------------------------------------------
class Decoder(torch.nn.Module):
    def __init__(self, eprojs, odim, dlayers, dunits, sos, eos, att, verbose=0, char_list=None):
        super(Decoder, self).__init__()
        self.dunits = dunits
        self.dlayers = dlayers
        self.embed = torch.nn.Embedding(odim, dunits)
<<<<<<< HEAD
        self.decoder = torch.nn.ModuleList()
        self.decoder += [torch.nn.LSTMCell(dunits + eprojs, dunits)]
        for l in six.moves.range(1, self.dlayers):
            self.decoder += [torch.nn.LSTMCell(dunits, dunits)]
=======
        # TODO(watanabe) use multiple layers with dlayers option
        # 310s per 100 ite -> 240s from NStepLSTM
        self.decoder = torch.nn.LSTMCell(dunits + eprojs, dunits)
>>>>>>> 255876dd
        self.ignore_id = 0  # NOTE: 0 for CTC?
        self.output = torch.nn.Linear(dunits, odim)

        self.loss = None
        self.att = att
        self.dunits = dunits
        self.sos = sos
        self.eos = eos
        self.verbose = verbose
        self.char_list = char_list

    def zero_state(self, hpad):
        return Variable(hpad.data.new(hpad.size(0), self.dunits).zero_())

    def forward(self, hpad, hlen, ys):
        '''Decoder forward

        :param hs:
        :param ys:
        :return:
        '''
        hpad = mask_by_length(hpad, hlen, 0)
        self.loss = None
        # prepare input and output word sequences with sos/eos IDs
        eos = Variable(ys[0].data.new([self.eos]))
        sos = Variable(ys[0].data.new([self.sos]))
        ys_in = [torch.cat([sos, y], dim=0) for y in ys]
        ys_out = [torch.cat([y, eos], dim=0) for y in ys]

        # padding for ys with -1
        # pys: utt x olen
        pad_ys_in = pad_list(ys_in, self.eos)
        pad_ys_out = pad_list(ys_out, self.ignore_id)

        # get dim, length info
        batch = pad_ys_out.shape[0]
        olength = pad_ys_out.shape[1]
        logging.info(self.__class__.__name__ + ' input lengths:  ' + str(hlen))
        logging.info(self.__class__.__name__ +
                     ' output lengths: ' + str([y.shape[0] for y in ys_out]))

        # initialization
        c_list = [self.zero_state(hpad)]
        z_list = [self.zero_state(hpad)]
        for l in six.moves.range(1, self.dlayers):
            c_list.append(self.zero_state(hpad))
            z_list.append(self.zero_state(hpad))
        att_w = None
        z_all = []
        self.att.reset()  # reset pre-computation of h
        att_weight_all = []  # for debugging

        # pre-computation of embedding
        eys = self.embed(pad_ys_in)  # utt x olen x zdim

        # loop for an output sequence
        for i in six.moves.range(olength):
            att_c, att_w = self.att(hpad, hlen, z_list[0], att_w)
            ey = torch.cat((eys[:, i, :], att_c), dim=1)  # utt x (zdim + hdim)
            z_list[0], c_list[0] = self.decoder[0](ey, (z_list[0], c_list[0]))
            for l in six.moves.range(1, self.dlayers):
                z_list[l], c_list[l] = self.decoder[l](
                    z_list[l - 1], (z_list[l], c_list[l]))
            z_all.append(z_list[-1])
            att_weight_all.append(att_w.data)  # for debugging

        z_all = torch.stack(z_all, dim=1).view(batch * olength, self.dunits)
        # compute loss
        y_all = self.output(z_all)
        self.loss = torch.nn.functional.cross_entropy(y_all, pad_ys_out.view(-1),
                                                      ignore_index=self.ignore_id,
                                                      size_average=True)
        # -1: eos, which is removed in the loss computation
        self.loss *= (np.mean([len(x) for x in ys_in]) - 1)
        # acc = F.accuracy(y_all, F.concat(pad_ys_out, axis=0), ignore_label=-1)
        acc = th_accuracy(y_all, pad_ys_out, ignore_label=self.ignore_id)
        logging.info('att loss:' + str(self.loss.data))

        # show predicted character sequence for debug
        if self.verbose > 0 and self.char_list is not None:
            y_hat = y_all.view(batch, olength, -1)
            y_true = pad_ys_out
            for (i, y_hat_), y_true_ in zip(enumerate(y_hat.data.cpu().numpy()), y_true.data.cpu().numpy()):
                if i == MAX_DECODER_OUTPUT:
                    break
                idx_hat = np.argmax(y_hat_[y_true_ != self.ignore_id], axis=1)
                idx_true = y_true_[y_true_ != self.ignore_id]
                seq_hat = [self.char_list[int(idx)] for idx in idx_hat]
                seq_true = [self.char_list[int(idx)] for idx in idx_true]
                seq_hat = "".join(seq_hat)
                seq_true = "".join(seq_true)
                logging.info("groundtruth[%d]: " + seq_true, i)
                logging.info("prediction [%d]: " + seq_hat, i)

        return self.loss, acc, att_weight_all

    def recognize(self, h, recog_args):
        '''greedy search implementation

        :param h:
        :param recog_args:
        :return:
        '''
        logging.info('input lengths: ' + str(h.shape[0]))
        # initialization
        c_list = [self.zero_state(h.unsqueeze(0))]
        z_list = [self.zero_state(h.unsqueeze(0))]
        for l in six.moves.range(1, self.dlayers):
            c_list.append(self.zero_state(h.unsqueeze(0)))
            z_list.append(self.zero_state(h.unsqueeze(0)))
        att_w = None
        y_seq = []
        self.att.reset()  # reset pre-computation of h

        # preprate sos
        y = self.sos
        vy = Variable(h.data.new(1).zero_().long(), volatile=True)
        maxlen = int(recog_args.maxlenratio * h.shape[0])
        minlen = int(recog_args.minlenratio * h.shape[0])
        logging.info('max output length: ' + str(maxlen))
        logging.info('min output length: ' + str(minlen))
        for i in six.moves.range(minlen, maxlen):
            vy[0] = y
            vy.unsqueeze(1)
            ey = self.embed(vy)           # utt list (1) x zdim
            ey = ey.squeeze(1)
            att_c, att_w = self.att(h.unsqueeze(0), [h.size(0)], z_list[0], att_w)
            ey = torch.cat((ey, att_c), dim=1)   # utt(1) x (zdim + hdim)
            z_list[0], c_list[0] = self.decoder[0](ey, (z_list[0], c_list[0]))
            for l in six.moves.range(1, self.dlayers):
                z_list[l], c_list[l] = self.decoder[l](
                    z_list[l - 1], (z_list[l], c_list[l]))
            y = self.output(z_list[-1]).data.max(1)[1][0]
            y_seq.append(y)

            # terminate decoding
            if y == self.eos:
                break

        return y_seq

    def recognize_beam(self, h, recog_args, char_list):
        '''beam search implementation

        :param h:
        :param recog_args:
        :param char_list:
        :return:
        '''
        logging.info('input lengths: ' + str(h.shape[0]))
        # initialization
        c_list = [self.zero_state(h.unsqueeze(0))]
        z_list = [self.zero_state(h.unsqueeze(0))]
        for l in six.moves.range(1, self.dlayers):
            c_list.append(self.zero_state(h.unsqueeze(0)))
            z_list.append(self.zero_state(h.unsqueeze(0)))
        a = None
        self.att.reset()  # reset pre-computation of h

        # search parms
        beam = recog_args.beam_size
        penalty = recog_args.penalty

        # preprate sos
        y = self.sos
        vy = Variable(h.data.new(1).zero_().long(), volatile=True)
        # maxlen >= 1
        maxlen = max(1, int(recog_args.maxlenratio * h.shape[0]))
        minlen = int(recog_args.minlenratio * h.shape[0])
        logging.info('max output length: ' + str(maxlen))
        logging.info('min output length: ' + str(minlen))

        # initialize hypothesis
<<<<<<< HEAD
        hyp = {'score': 0.0, 'yseq': [y], 'c_prev': c_list, 'z_prev': z_list, 'a_prev': a}
=======
        hyp = {'score': 0.0, 'yseq': [y],
               'c_prev': c, 'z_prev': z, 'a_prev': a}
>>>>>>> 255876dd
        hyps = [hyp]
        ended_hyps = []
        for i in six.moves.range(maxlen):
            logging.debug('position ' + str(i))

            hyps_best_kept = []
            for hyp in hyps:
                vy.unsqueeze(1)
                vy[0] = hyp['yseq'][i]
                ey = self.embed(vy)           # utt list (1) x zdim
                ey.unsqueeze(0)
<<<<<<< HEAD
                att_c, att_w = self.att(h.unsqueeze(0), [h.size(0)], hyp['z_prev'][0], hyp['a_prev'])
=======
                att_c, att_w = self.att(h.unsqueeze(
                    0), [h.size(0)], hyp['z_prev'], hyp['a_prev'])
>>>>>>> 255876dd
                ey = torch.cat((ey, att_c), dim=1)   # utt(1) x (zdim + hdim)
                z_list[0], c_list[0] = self.decoder[0](ey, (hyp['z_prev'][0], hyp['c_prev'][0]))
                for l in six.moves.range(1, self.dlayers):
                    z_list[l], c_list[l] = self.decoder[l](
                            z_list[l - 1], (hyp['z_prev'][l], hyp['c_prev'][l]))
                hyp['c_prev'] = c_list
                hyp['z_prev'] = z_list
                hyp['a_prev'] = att_w

                # get nbest local scores and their ids
<<<<<<< HEAD
                local_scores = functional.log_softmax(self.output(z_list[-1]), dim=1).data
                local_best_scores, local_best_ids = torch.topk(local_scores, beam, dim=1)
=======
                local_scores = functional.log_softmax(
                    self.output(z), dim=1).data
                local_best_scores, local_best_ids = torch.topk(
                    local_scores, beam, dim=1)
>>>>>>> 255876dd

                for j in six.moves.range(beam):
                    new_hyp = {}
                    new_hyp['z_prev'] = [z_list[0]]
                    new_hyp['c_prev'] = [c_list[0]]
                    for l in six.moves.range(1, self.dlayers):
                        new_hyp['z_prev'].append(z_list[l])
                        new_hyp['c_prev'].append(c_list[l])
                    new_hyp['a_prev'] = att_w
                    new_hyp['score'] = hyp['score'] + local_best_scores[0, j]
                    new_hyp['yseq'] = [0] * (1 + len(hyp['yseq']))
                    new_hyp['yseq'][:len(hyp['yseq'])] = hyp['yseq']
                    new_hyp['yseq'][len(hyp['yseq'])] = local_best_ids[0, j]
                    # will be (2 x beam) hyps at most
                    hyps_best_kept.append(new_hyp)

                hyps_best_kept = sorted(
                    hyps_best_kept, key=lambda x: x['score'], reverse=True)[:beam]

            # sort and get nbest
            hyps = hyps_best_kept
            logging.debug('number of pruned hypothes: ' + str(len(hyps)))
            logging.debug(
                'best hypo: ' + ''.join([char_list[int(x)] for x in hyps[0]['yseq'][1:]]))

            # add eos in the final loop to avoid that there are no ended hyps
            if i == maxlen - 1:
                logging.info('adding <eos> in the last postion in the loop')
                for hyp in hyps:
                    hyp['yseq'].append(self.eos)

            # add ended hypothes to a final list, and removed them from current hypothes
            # (this will be a probmlem, number of hyps < beam)
            remained_hyps = []
            for hyp in hyps:
                if hyp['yseq'][-1] == self.eos:
                    # only store the sequence that has more than minlen outputs
                    # also add penalty
                    if len(hyp['yseq']) > minlen:
                        hyp['score'] += (i + 1) * penalty
                        ended_hyps.append(hyp)
                else:
                    remained_hyps.append(hyp)
            hyps = remained_hyps
            if len(hyps) > 0:
                logging.debug('remeined hypothes: ' + str(len(hyps)))
            else:
                logging.info('no hypothesis. Finish decoding.')
                break

            for hyp in hyps:
                logging.debug(
                    'hypo: ' + ''.join([char_list[int(x)] for x in hyp['yseq'][1:]]))

            logging.debug('number of ended hypothes: ' + str(len(ended_hyps)))

        best_hyp = sorted(
            ended_hyps, key=lambda x: x['score'], reverse=True)[0]
        logging.info('total log probability: ' + str(best_hyp['score']))
        logging.info('normalized log probability: ' +
                     str(best_hyp['score'] / len(best_hyp['yseq'])))

        # remove sos
        return best_hyp['yseq'][1:]


# ------------- Encoder Network ----------------------------------------------------------------------------------------
class Encoder(torch.nn.Module):
    '''ENCODER NEWTWORK CLASS

    This is the example of docstring.

    :param str etype: type of encoder network
    :param int idim: number of dimensions of encoder network
    :param int elayers: number of layers of encoder network
    :param int eunits: number of lstm units of encoder network
    :param int epojs: number of projection units of encoder network
    :param str subsample: subsampling number e.g. 1_2_2_2_1
    :param float dropout: dropout rate
    :return:

    '''

    def __init__(self, etype, idim, elayers, eunits, eprojs, subsample, dropout, in_channel=1):
        super(Encoder, self).__init__()

        if etype == 'blstm':
            self.enc1 = BLSTM(idim, elayers, eunits, eprojs, dropout)
            logging.info('BLSTM without projection for encoder')
        elif etype == 'blstmp':
            self.enc1 = BLSTMP(idim, elayers, eunits,
                               eprojs, subsample, dropout)
            logging.info('BLSTM with every-layer projection for encoder')
        elif etype == 'vggblstmp':
            self.enc1 = VGG2L(in_channel)
            self.enc2 = BLSTMP(_get_vgg2l_odim(idim, in_channel=in_channel),
                               elayers, eunits, eprojs,
                               subsample, dropout)
            logging.info('Use CNN-VGG + BLSTMP for encoder')
        elif etype == 'vggblstm':
            self.enc1 = VGG2L(in_channel)
            self.enc2 = BLSTM(_get_vgg2l_odim(idim, in_channel=in_channel),
                              elayers, eunits, eprojs, dropout)
            logging.info('Use CNN-VGG + BLSTM for encoder')
        else:
            logging.error(
                "Error: need to specify an appropriate encoder archtecture")
            sys.exit()

        self.etype = etype

    def forward(self, xs, ilens):
        '''Encoder forward

        :param xs:
        :param ilens:
        :return:
        '''
        if self.etype == 'blstm':
            xs, ilens = self.enc1(xs, ilens)
        elif self.etype == 'blstmp':
            xs, ilens = self.enc1(xs, ilens)
        elif self.etype == 'vggblstmp':
            xs, ilens = self.enc1(xs, ilens)
            xs, ilens = self.enc2(xs, ilens)
        elif self.etype == 'vggblstm':
            xs, ilens = self.enc1(xs, ilens)
            xs, ilens = self.enc2(xs, ilens)
        else:
            logging.error(
                "Error: need to specify an appropriate encoder archtecture")
            sys.exit()

        return xs, ilens


class BLSTMP(torch.nn.Module):
    def __init__(self, idim, elayers, cdim, hdim, subsample, dropout):
        super(BLSTMP, self).__init__()
        for i in six.moves.range(elayers):
            if i == 0:
                inputdim = idim
            else:
                inputdim = hdim
            setattr(self, "bilstm%d" % i, torch.nn.LSTM(inputdim, cdim, dropout=dropout,
                                                        num_layers=1, bidirectional=True, batch_first=True))
            # bottleneck layer to merge
            setattr(self, "bt%d" % i, torch.nn.Linear(2 * cdim, hdim))

        self.elayers = elayers
        self.cdim = cdim
        self.subsample = subsample

    def forward(self, xpad, ilens):
        '''BLSTMP forward

        :param xs:
        :param ilens:
        :return:
        '''
        # logging.info(self.__class__.__name__ + ' input lengths: ' + str(ilens))
        for layer in six.moves.range(self.elayers):
            xpack = pack_padded_sequence(xpad, ilens, batch_first=True)
            ys, (hy, cy) = getattr(self, 'bilstm' + str(layer))(xpack)
            # ys: utt list of frame x cdim x 2 (2: means bidirectional)
            ypad, ilens = pad_packed_sequence(ys, batch_first=True)
            sub = self.subsample[layer + 1]
            if sub > 1:
                ypad = ypad[:, ::sub]
                ilens = [(i + 1) // sub for i in ilens]
            # (sum _utt frame_utt) x dim
            projected = getattr(self, 'bt' + str(layer)
                                )(ypad.contiguous().view(-1, ypad.size(2)))
            xpad = torch.tanh(projected.view(ypad.size(0), ypad.size(1), -1))
            del hy, cy

        return xpad, ilens  # x: utt list of frame x dim


class BLSTM(torch.nn.Module):
    def __init__(self, idim, elayers, cdim, hdim, dropout):
        super(BLSTM, self).__init__()
        self.nblstm = torch.nn.LSTM(idim, cdim, elayers, batch_first=True,
                                    dropout=dropout, bidirectional=True)
        self.l_last = torch.nn.Linear(cdim * 2, hdim)

    def forward(self, xpad, ilens):
        '''BLSTM forward

        :param xs:
        :param ilens:
        :return:
        '''
        logging.info(self.__class__.__name__ + ' input lengths: ' + str(ilens))
        xpack = pack_padded_sequence(xpad, ilens, batch_first=True)
        ys, (hy, cy) = self.nblstm(xpack)
        del hy, cy
        # ys: utt list of frame x cdim x 2 (2: means bidirectional)
        ypad, ilens = pad_packed_sequence(ys, batch_first=True)
        # (sum _utt frame_utt) x dim
        projected = torch.tanh(self.l_last(
            ypad.contiguous().view(-1, ypad.size(2))))
        xpad = projected.view(ypad.size(0), ypad.size(1), -1)
        return xpad, ilens  # x: utt list of frame x dim


class VGG2L(torch.nn.Module):
    def __init__(self, in_channel=1):
        super(VGG2L, self).__init__()
        # CNN layer (VGG motivated)
        self.conv1_1 = torch.nn.Conv2d(in_channel, 64, 3, stride=1, padding=1)
        self.conv1_2 = torch.nn.Conv2d(64, 64, 3, stride=1, padding=1)
        self.conv2_1 = torch.nn.Conv2d(64, 128, 3, stride=1, padding=1)
        self.conv2_2 = torch.nn.Conv2d(128, 128, 3, stride=1, padding=1)

        self.in_channel = in_channel

    def forward(self, xs, ilens):
        '''VGG2L forward

        :param xs:
        :param ilens:
        :return:
        '''
        logging.info(self.__class__.__name__ + ' input lengths: ' + str(ilens))

        # x: utt x frame x dim
        # xs = F.pad_sequence(xs)

        # x: utt x 1 (input channel num) x frame x dim
        xs = xs.view(xs.shape[0], xs.shape[1], self.in_channel,
                     xs.shape[2] // self.in_channel).transpose(1, 2)

        # NOTE: max_pool1d ?
        xs = functional.relu(self.conv1_1(xs))
        xs = functional.relu(self.conv1_2(xs))
        xs = functional.max_pool2d(xs, 2, stride=2, ceil_mode=True)

        xs = functional.relu(self.conv2_1(xs))
        xs = functional.relu(self.conv2_2(xs))
        xs = functional.max_pool2d(xs, 2, stride=2, ceil_mode=True)
        # change ilens accordingly
        # ilens = [_get_max_pooled_size(i) for i in ilens]
        ilens = np.array(
            np.ceil(np.array(ilens, dtype=np.float32) / 2), dtype=np.int64)
        ilens = np.array(
            np.ceil(np.array(ilens, dtype=np.float32) / 2), dtype=np.int64).tolist()

        # x: utt_list of frame (remove zeropaded frames) x (input channel num x dim)
        xs = xs.transpose(1, 2)
        xs = xs.contiguous().view(
            xs.shape[0], xs.shape[1], xs.shape[2] * xs.shape[3])
        xs = [xs[i, :ilens[i]] for i in range(len(ilens))]
        xs = pad_list(xs, 0.0)
        return xs, ilens<|MERGE_RESOLUTION|>--- conflicted
+++ resolved
@@ -540,16 +540,10 @@
         self.dunits = dunits
         self.dlayers = dlayers
         self.embed = torch.nn.Embedding(odim, dunits)
-<<<<<<< HEAD
         self.decoder = torch.nn.ModuleList()
         self.decoder += [torch.nn.LSTMCell(dunits + eprojs, dunits)]
         for l in six.moves.range(1, self.dlayers):
             self.decoder += [torch.nn.LSTMCell(dunits, dunits)]
-=======
-        # TODO(watanabe) use multiple layers with dlayers option
-        # 310s per 100 ite -> 240s from NStepLSTM
-        self.decoder = torch.nn.LSTMCell(dunits + eprojs, dunits)
->>>>>>> 255876dd
         self.ignore_id = 0  # NOTE: 0 for CTC?
         self.output = torch.nn.Linear(dunits, odim)
 
@@ -723,12 +717,7 @@
         logging.info('min output length: ' + str(minlen))
 
         # initialize hypothesis
-<<<<<<< HEAD
         hyp = {'score': 0.0, 'yseq': [y], 'c_prev': c_list, 'z_prev': z_list, 'a_prev': a}
-=======
-        hyp = {'score': 0.0, 'yseq': [y],
-               'c_prev': c, 'z_prev': z, 'a_prev': a}
->>>>>>> 255876dd
         hyps = [hyp]
         ended_hyps = []
         for i in six.moves.range(maxlen):
@@ -740,12 +729,7 @@
                 vy[0] = hyp['yseq'][i]
                 ey = self.embed(vy)           # utt list (1) x zdim
                 ey.unsqueeze(0)
-<<<<<<< HEAD
                 att_c, att_w = self.att(h.unsqueeze(0), [h.size(0)], hyp['z_prev'][0], hyp['a_prev'])
-=======
-                att_c, att_w = self.att(h.unsqueeze(
-                    0), [h.size(0)], hyp['z_prev'], hyp['a_prev'])
->>>>>>> 255876dd
                 ey = torch.cat((ey, att_c), dim=1)   # utt(1) x (zdim + hdim)
                 z_list[0], c_list[0] = self.decoder[0](ey, (hyp['z_prev'][0], hyp['c_prev'][0]))
                 for l in six.moves.range(1, self.dlayers):
@@ -756,15 +740,8 @@
                 hyp['a_prev'] = att_w
 
                 # get nbest local scores and their ids
-<<<<<<< HEAD
                 local_scores = functional.log_softmax(self.output(z_list[-1]), dim=1).data
                 local_best_scores, local_best_ids = torch.topk(local_scores, beam, dim=1)
-=======
-                local_scores = functional.log_softmax(
-                    self.output(z), dim=1).data
-                local_best_scores, local_best_ids = torch.topk(
-                    local_scores, beam, dim=1)
->>>>>>> 255876dd
 
                 for j in six.moves.range(beam):
                     new_hyp = {}
