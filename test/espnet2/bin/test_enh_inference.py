--- conflicted
+++ resolved
@@ -11,12 +11,9 @@
 from espnet2.bin.enh_inference import SeparateSpeech
 from espnet2.enh.encoder.stft_encoder import STFTEncoder
 from espnet2.tasks.enh import EnhancementTask
-<<<<<<< HEAD
+from espnet2.tasks.enh_s2t import EnhS2TTask
 from espnet2.utils.get_default_kwargs import get_default_kwargs
 from espnet2.utils.yaml_no_alias_safe_dump import yaml_no_alias_safe_dump
-=======
-from espnet2.tasks.enh_s2t import EnhS2TTask
->>>>>>> ef7a4e80
 
 
 def test_get_parser():
@@ -39,48 +36,17 @@
             str(tmp_path / "enh"),
         ]
     )
-<<<<<<< HEAD
-
-    with open(tmp_path / "config.yaml", "r") as f:
+
+    with open(tmp_path / "enh" / "config.yaml", "r") as f:
         args = yaml.safe_load(f)
 
     if args["encoder"] == "stft" and len(args["encoder_conf"]) == 0:
         args["encoder_conf"] = get_default_kwargs(STFTEncoder)
 
-    with open(tmp_path / "config.yaml", "w") as f:
-        yaml_no_alias_safe_dump(args, f, indent=4, sort_keys=False)
-
-    return tmp_path / "config.yaml"
-=======
+    with open(tmp_path / "enh" / "config.yaml", "w") as f:
+        yaml_no_alias_safe_dump(args, f, indent=4, sort_keys=False)
+
     return tmp_path / "enh" / "config.yaml"
->>>>>>> ef7a4e80
-
-
-@pytest.fixture()
-def inference_config(tmp_path: Path):
-    # Write default configuration file
-    args = {
-        "encoder": "stft",
-        "encoder_conf": {"n_fft": 64, "hop_length": 32},
-        "decoder": "stft",
-        "decoder_conf": {"n_fft": 64, "hop_length": 32},
-    }
-    with open(tmp_path / "inference.yaml", "w") as f:
-        yaml_no_alias_safe_dump(args, f, indent=4, sort_keys=False)
-    return tmp_path / "inference.yaml"
-
-
-@pytest.fixture()
-def invalid_inference_config(tmp_path: Path):
-    # Write default configuration file
-    args = {
-        "encoder": "stft",
-        "encoder_conf": {"n_fft": 64, "hop_length": 32},
-        "xxx": "invalid",
-    }
-    with open(tmp_path / "invalid_inference.yaml", "w") as f:
-        yaml_no_alias_safe_dump(args, f, indent=4, sort_keys=False)
-    return tmp_path / "invalid_inference.yaml"
 
 
 @pytest.mark.execution_timeout(5)
@@ -102,27 +68,56 @@
     separate_speech(wav, fs=8000)
 
 
-<<<<<<< HEAD
-@pytest.mark.execution_timeout(5)
-def test_SeparateSpeech_with_inference_config(config_file, inference_config):
-    separate_speech = SeparateSpeech(
-        train_config=config_file, inference_config=inference_config
+@pytest.fixture()
+def enh_inference_config(tmp_path: Path):
+    # Write default configuration file
+    args = {
+        "encoder": "stft",
+        "encoder_conf": {"n_fft": 64, "hop_length": 32},
+        "decoder": "stft",
+        "decoder_conf": {"n_fft": 64, "hop_length": 32},
+    }
+    (tmp_path / "enh").mkdir(parents=True, exist_ok=True)
+    with open(tmp_path / "enh" / "inference.yaml", "w") as f:
+        yaml_no_alias_safe_dump(args, f, indent=4, sort_keys=False)
+    return tmp_path / "enh" / "inference.yaml"
+
+
+@pytest.fixture()
+def invalid_enh_inference_config(tmp_path: Path):
+    # Write default configuration file
+    args = {
+        "encoder": "stft",
+        "encoder_conf": {"n_fft": 64, "hop_length": 32},
+        "xxx": "invalid",
+    }
+    (tmp_path / "enh").mkdir(parents=True, exist_ok=True)
+    with open(tmp_path / "enh" / "invalid_inference.yaml", "w") as f:
+        yaml_no_alias_safe_dump(args, f, indent=4, sort_keys=False)
+    return tmp_path / "enh" / "invalid_inference.yaml"
+
+
+@pytest.mark.execution_timeout(5)
+def test_SeparateSpeech_with_inference_config(config_file, enh_inference_config):
+    separate_speech = SeparateSpeech(
+        train_config=config_file, inference_config=enh_inference_config
     )
     wav = torch.rand(2, 16000)
     separate_speech(wav, fs=8000)
 
 
 def test_SeparateSpeech_invalid_inference_config(
-    inference_config, invalid_inference_config
+    enh_inference_config, invalid_enh_inference_config
 ):
     with pytest.raises(AssertionError):
         SeparateSpeech(
-            train_config=None, model_file=None, inference_config=inference_config
+            train_config=None, model_file=None, inference_config=enh_inference_config
         )
 
     with pytest.raises(AssertionError):
-        SeparateSpeech(train_config=None, inference_config=invalid_inference_config)
-=======
+        SeparateSpeech(train_config=None, inference_config=invalid_enh_inference_config)
+
+
 @pytest.fixture()
 def token_list(tmp_path: Path):
     with (tmp_path / "tokens.txt").open("w") as f:
@@ -149,6 +144,16 @@
             "char",
         ]
     )
+
+    with open(tmp_path / "enh_s2t" / "config.yaml", "r") as f:
+        args = yaml.safe_load(f)
+
+    if args["enh_encoder"] == "stft" and len(args["enh_encoder_conf"]) == 0:
+        args["enh_encoder_conf"] = get_default_kwargs(STFTEncoder)
+
+    with open(tmp_path / "enh_s2t" / "config.yaml", "w") as f:
+        yaml_no_alias_safe_dump(args, f, indent=4, sort_keys=False)
+
     return tmp_path / "enh_s2t" / "config.yaml"
 
 
@@ -175,4 +180,64 @@
     )
     wav = torch.rand(batch_size, input_size)
     separate_speech(wav, fs=8000)
->>>>>>> ef7a4e80
+
+
+@pytest.fixture()
+def enh_s2t_inference_config(tmp_path: Path):
+    # Write default configuration file
+    args = {
+        "enh_encoder": "stft",
+        "enh_encoder_conf": {"n_fft": 64, "hop_length": 32},
+        "enh_decoder": "stft",
+        "enh_decoder_conf": {"n_fft": 64, "hop_length": 32},
+    }
+    (tmp_path / "enh_s2t").mkdir(parents=True, exist_ok=True)
+    with open(tmp_path / "enh_s2t" / "inference.yaml", "w") as f:
+        yaml_no_alias_safe_dump(args, f, indent=4, sort_keys=False)
+    return tmp_path / "enh_s2t" / "inference.yaml"
+
+
+@pytest.fixture()
+def invalid_enh_s2t_inference_config(tmp_path: Path):
+    # Write default configuration file
+    args = {
+        "enh_encoder": "stft",
+        "enh_encoder_conf": {"n_fft": 64, "hop_length": 32},
+        "xxx": "invalid",
+    }
+    (tmp_path / "enh_s2t").mkdir(parents=True, exist_ok=True)
+    with open(tmp_path / "enh_s2t" / "invalid_inference.yaml", "w") as f:
+        yaml_no_alias_safe_dump(args, f, indent=4, sort_keys=False)
+    return tmp_path / "enh_s2t" / "invalid_inference.yaml"
+
+
+@pytest.mark.execution_timeout(5)
+def test_enh_s2t_SeparateSpeech_with_inference_config(
+    enh_s2t_config_file, enh_s2t_inference_config
+):
+    separate_speech = SeparateSpeech(
+        train_config=enh_s2t_config_file,
+        inference_config=enh_s2t_inference_config,
+        enh_s2t_task=True,
+    )
+    wav = torch.rand(2, 16000)
+    separate_speech(wav, fs=8000)
+
+
+def test_enh_s2t_SeparateSpeech_invalid_inference_config(
+    enh_s2t_inference_config, invalid_enh_s2t_inference_config
+):
+    with pytest.raises(AssertionError):
+        SeparateSpeech(
+            train_config=None,
+            model_file=None,
+            inference_config=enh_s2t_inference_config,
+            enh_s2t_task=True,
+        )
+
+    with pytest.raises(AssertionError):
+        SeparateSpeech(
+            train_config=None,
+            inference_config=invalid_enh_s2t_inference_config,
+            enh_s2t_task=True,
+        )