--- conflicted
+++ resolved
@@ -43,12 +43,9 @@
     sym_space="<space>",
     sym_blank="<blank>",
     context_residual=False,
-<<<<<<< HEAD
+    use_frontend=False,
     replace_sos=False,
     tgt_lang=False
-=======
->>>>>>> c47a7f87
-    use_frontend=False
 )
 
 
